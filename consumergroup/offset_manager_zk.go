--- conflicted
+++ resolved
@@ -77,15 +77,9 @@
 }
 
 func (zom *zookeeperOffsetManager) FinalizePartition(topic string, partition int32, lastOffset int64, timeout time.Duration) error {
-<<<<<<< HEAD
-	zom.l.Lock()
-	defer zom.l.Unlock()
-	tracker := zom.offsets[topic][partition]
-=======
 	zom.l.RLock()
 	tracker, present := zom.offsets[topic][partition]
 	zom.l.RUnlock()
->>>>>>> 67d1b8e6
 
 	if !present {
 		return nil
@@ -93,7 +87,7 @@
 
 	if lastOffset >= 0 {
 		if lastOffset < tracker.highestMarkedAsProcessedOffset {
-			log.Critical("[%s/%s] %s/%d session offset backwards %d < %d",
+			log.Printf("[%s/%s] %s/%d session offset backwards %d < %d",
 				zom.cg.group.Name, zom.cg.shortID(),
 				topic, partition,
 				lastOffset, tracker.highestMarkedAsProcessedOffset)
@@ -101,14 +95,9 @@
 
 		if lastOffset-tracker.highestMarkedAsProcessedOffset > 1 {
 			if !tracker.waitForOffset(lastOffset, timeout) {
-<<<<<<< HEAD
-				log.Printf("[%s/%s] %s/%d TIMEOUT %ds waiting for offset %d. Last committed offset: %d\n", zom.cg.group.Name, zom.cg.shortID(),
-					topic, partition, timeout/time.Second, lastOffset,
-=======
-				log.Debug("[%s/%s] %s/%d TIMEOUT %ds waiting for offset %d-%d. Last committed offset: %d",
+				log.Printf("[%s/%s] %s/%d TIMEOUT %ds waiting for offset %d-%d. Last committed offset: %d",
 					zom.cg.group.Name, zom.cg.shortID(),
 					topic, partition, timeout/time.Second, lastOffset, tracker.highestMarkedAsProcessedOffset,
->>>>>>> 67d1b8e6
 					tracker.lastCommittedOffset)
 			}
 		}
@@ -118,7 +107,9 @@
 		}
 	}
 
+	zom.l.Lock()
 	delete(zom.offsets[topic], partition)
+	zom.l.Unlock()
 
 	return nil
 }
@@ -200,7 +191,7 @@
 	})
 
 	if err != nil && err != NoOffsetToCommit {
-		log.Printf("[%s/%s] %s/%d commit offset %d: %s\n", zom.cg.group.Name, zom.cg.shortID(),
+		log.Printf("[%s/%s] %s/%d commit offset %d: %s", zom.cg.group.Name, zom.cg.shortID(),
 			topic, partition, tracker.highestMarkedAsProcessedOffset, err)
 	}
 
